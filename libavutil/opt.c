--- conflicted
+++ resolved
@@ -226,7 +226,7 @@
     const AVOption *o = av_opt_find2(obj, name, NULL, 0, search_flags, &target_obj);
     if (!o || !target_obj)
         return AVERROR_OPTION_NOT_FOUND;
-    if (!val && o->type != FF_OPT_TYPE_STRING)
+    if (!val && o->type != AV_OPT_TYPE_STRING)
         return AVERROR(EINVAL);
 
     dst = ((uint8_t*)target_obj) + o->offset;
@@ -356,42 +356,25 @@
 
 int av_opt_get(void *obj, const char *name, int search_flags, uint8_t **out_val)
 {
-<<<<<<< HEAD
-    const AVOption *o = av_opt_find(obj, name, NULL, 0, AV_OPT_SEARCH_CHILDREN);
-    void *dst;
-    if (!o || (o->offset<=0 && o->type != FF_OPT_TYPE_CONST))
-        goto error;
-=======
     void *dst, *target_obj;
     const AVOption *o = av_opt_find2(obj, name, NULL, 0, search_flags, &target_obj);
     uint8_t *bin, buf[128];
     int len, i, ret;
->>>>>>> 47a1d794
-
-    if (!o || !target_obj)
+
+    if (!o || !target_obj || (o->offset<=0 && o->type != AV_OPT_TYPE_CONST))
         return AVERROR_OPTION_NOT_FOUND;
 
     dst = (uint8_t*)target_obj + o->offset;
 
     buf[0] = 0;
     switch (o->type) {
-<<<<<<< HEAD
-    case FF_OPT_TYPE_FLAGS:     *intnum= *(unsigned int*)dst;return 0;
-    case FF_OPT_TYPE_INT:       *intnum= *(int    *)dst;return 0;
-    case FF_OPT_TYPE_INT64:     *intnum= *(int64_t*)dst;return 0;
-    case FF_OPT_TYPE_FLOAT:     *num=    *(float  *)dst;return 0;
-    case FF_OPT_TYPE_DOUBLE:    *num=    *(double *)dst;return 0;
-    case FF_OPT_TYPE_RATIONAL:  *intnum= ((AVRational*)dst)->num;
-                                *den   = ((AVRational*)dst)->den;
-                                                        return 0;
-    case FF_OPT_TYPE_CONST:     *intnum= o->default_val.dbl;return 0;
-=======
     case AV_OPT_TYPE_FLAGS:     ret = snprintf(buf, sizeof(buf), "0x%08X",  *(int    *)dst);break;
     case AV_OPT_TYPE_INT:       ret = snprintf(buf, sizeof(buf), "%d" ,     *(int    *)dst);break;
     case AV_OPT_TYPE_INT64:     ret = snprintf(buf, sizeof(buf), "%"PRId64, *(int64_t*)dst);break;
     case AV_OPT_TYPE_FLOAT:     ret = snprintf(buf, sizeof(buf), "%f" ,     *(float  *)dst);break;
     case AV_OPT_TYPE_DOUBLE:    ret = snprintf(buf, sizeof(buf), "%f" ,     *(double *)dst);break;
     case AV_OPT_TYPE_RATIONAL:  ret = snprintf(buf, sizeof(buf), "%d/%d",   ((AVRational*)dst)->num, ((AVRational*)dst)->den);break;
+    case AV_OPT_TYPE_CONST:     ret = snprintf(buf, sizeof(buf), "%f" ,     o->default_val.dbl);break;
     case AV_OPT_TYPE_STRING:
         if (*(uint8_t**)dst)
             *out_val = av_strdup(*(uint8_t**)dst);
@@ -410,7 +393,6 @@
         return 0;
     default:
         return AVERROR(EINVAL);
->>>>>>> 47a1d794
     }
 
     if (ret >= sizeof(buf))
@@ -785,19 +767,14 @@
 
     while (o = av_opt_next(obj, o)) {
         if (!strcmp(o->name, name) && (o->flags & opt_flags) == opt_flags &&
-<<<<<<< HEAD
-            ((!unit && o->type != FF_OPT_TYPE_CONST) ||
-             (unit  && o->type == FF_OPT_TYPE_CONST && o->unit && !strcmp(o->unit, unit))))
-=======
             ((!unit && o->type != AV_OPT_TYPE_CONST) ||
-             (unit  && o->unit && !strcmp(o->unit, unit)))) {
+             (unit  && o->type == AV_OPT_TYPE_CONST && o->unit && !strcmp(o->unit, unit)))) {
             if (target_obj) {
                 if (!(search_flags & AV_OPT_SEARCH_FAKE_OBJ))
                     *target_obj = obj;
                 else
                     *target_obj = NULL;
             }
->>>>>>> 47a1d794
             return o;
         }
     }
