--- conflicted
+++ resolved
@@ -516,48 +516,19 @@
 
 Video4Linux2 devices usually support a limited set of
 @var{width}x@var{height} sizes and framerates. You can check which are
-<<<<<<< HEAD
-supported for example with the command @command{dov4l} for Video4Linux
-devices and using @command{-list_formats all} for Video4Linux2 devices.
-
-If the size for the device is set to 0x0, the input device will
-try to auto-detect the size to use.
-Only for the video4linux2 device, if the frame rate is set to 0/0 the
-input device will use the frame rate value already set in the driver.
-
-Video4Linux support is deprecated since Linux 2.6.30, and will be
-dropped in later versions.
+supported using @command{-list_formats all} for Video4Linux2 devices.
+
+Some usage examples of the video4linux2 devices with ffmpeg and ffplay:
 
 Note that if FFmpeg is build with v4l-utils support ("--enable-libv4l2"
 option), it will always be used.
-
-Follow some usage examples of the video4linux devices with the ff*
-tools.
-@example
-# Grab and show the input of a video4linux device, frame rate is set
-# to the default of 25/1.
-ffplay -s 320x240 -f video4linux /dev/video0
-
-# Grab and show the input of a video4linux2 device, auto-adjust size.
-ffplay -f video4linux2 /dev/video0
-
-# Grab and record the input of a video4linux2 device, auto-adjust size,
-# frame rate value defaults to 0/0 so it is read from the video4linux2
-# driver.
-ffmpeg -f video4linux2 -i /dev/video0 out.mpeg
-=======
-supported using @command{-list_formats all} for Video4Linux2 devices.
-
-Some usage examples of the video4linux2 devices with avconv and avplay:
-
 @example
 # Grab and show the input of a video4linux2 device.
-avplay -f video4linux2 -framerate 30 -video_size hd720 /dev/video0
+ffplay -f video4linux2 -framerate 30 -video_size hd720 /dev/video0
 
 # Grab and record the input of a video4linux2 device, leave the
 framerate and size as previously set.
-avconv -f video4linux2 -input_format mjpeg -i /dev/video0 out.mpeg
->>>>>>> 6eda85e1
+ffmpeg -f video4linux2 -input_format mjpeg -i /dev/video0 out.mpeg
 @end example
 
 "v4l" and "v4l2" can be used as aliases for the respective "video4linux" and
