/*
      Copyright (C) 2008  Reimar Döffinger

      Permission is hereby granted, free of charge, to any person
      obtaining a copy of this software and associated documentation
      files (the "Software"), to deal in the Software without
      restriction, including without limitation the rights to use, copy,
      modify, merge, publish, distribute, sublicense, and/or sell copies
      of the Software, and to permit persons to whom the Software is
      furnished to do so, subject to the following conditions:

      The above copyright notice and this permission notice shall be
      included in all copies or substantial portions of the Software.

      THE SOFTWARE IS PROVIDED "AS IS", WITHOUT WARRANTY OF ANY KIND,
      EXPRESS OR IMPLIED, INCLUDING BUT NOT LIMITED TO THE WARRANTIES OF
      MERCHANTABILITY, FITNESS FOR A PARTICULAR PURPOSE AND
      NONINFRINGEMENT. IN NO EVENT SHALL THE AUTHORS OR COPYRIGHT
      HOLDERS BE LIABLE FOR ANY CLAIM, DAMAGES OR OTHER LIABILITY,
      WHETHER IN AN ACTION OF CONTRACT, TORT OR OTHERWISE, ARISING FROM,
      OUT OF OR IN CONNECTION WITH THE SOFTWARE OR THE USE OR OTHER
      DEALINGS IN THE SOFTWARE.
**/

#include <stdlib.h>
#include "libavutil/bswap.h"
#include "libavutil/avstring.h"
#include "libavcodec/get_bits.h"
#include "libavcodec/bytestream.h"
#include "avformat.h"
#include "oggdec.h"

struct speex_params {
    int packet_size;
    int final_packet_duration;
    int seq;
};

static int speex_header(AVFormatContext *s, int idx) {
    struct ogg *ogg = s->priv_data;
    struct ogg_stream *os = ogg->streams + idx;
    struct speex_params *spxp = os->private;
    AVStream *st = s->streams[idx];
    uint8_t *p = os->buf + os->pstart;

    if (!spxp) {
        spxp = av_mallocz(sizeof(*spxp));
        os->private = spxp;
    }

    if (spxp->seq > 1)
        return 0;

    if (spxp->seq == 0) {
        int frames_per_packet;
        st->codec->codec_type = AVMEDIA_TYPE_AUDIO;
        st->codec->codec_id = CODEC_ID_SPEEX;

        st->codec->sample_rate = AV_RL32(p + 36);
        st->codec->channels = AV_RL32(p + 48);

<<<<<<< HEAD
        /* We treat the whole Speex packet as a single frame everywhere Speex
           is handled in FFmpeg.  This avoids the complexities of splitting
           and joining individual Speex frames, which are not always
           byte-aligned. */
        st->codec->frame_size = AV_RL32(p + 56);
        frames_per_packet     = AV_RL32(p + 64);
=======
        spxp->packet_size  = AV_RL32(p + 56);
        frames_per_packet  = AV_RL32(p + 64);
>>>>>>> 65d3176a
        if (frames_per_packet)
            spxp->packet_size *= frames_per_packet;

        st->codec->extradata_size = os->psize;
        st->codec->extradata = av_malloc(st->codec->extradata_size
                                         + FF_INPUT_BUFFER_PADDING_SIZE);
        memcpy(st->codec->extradata, p, st->codec->extradata_size);

        av_set_pts_info(st, 64, 1, st->codec->sample_rate);
    } else
        ff_vorbis_comment(s, &st->metadata, p, os->psize);

    spxp->seq++;
    return 1;
}

static int ogg_page_packets(struct ogg_stream *os)
{
    int i;
    int packets = 0;
    for (i = 0; i < os->nsegs; i++)
        if (os->segments[i] < 255)
            packets++;
    return packets;
}

static int speex_packet(AVFormatContext *s, int idx)
{
    struct ogg *ogg = s->priv_data;
    struct ogg_stream *os = ogg->streams + idx;
    struct speex_params *spxp = os->private;
    int packet_size = spxp->packet_size;

    if (os->flags & OGG_FLAG_EOS && os->lastpts != AV_NOPTS_VALUE &&
        os->granule > 0) {
        /* first packet of final page. we have to calculate the final packet
           duration here because it is the only place we know the next-to-last
           granule position. */
        spxp->final_packet_duration = os->granule - os->lastpts -
                                      packet_size * (ogg_page_packets(os) - 1);
    }

    if (!os->lastpts && os->granule > 0)
        /* first packet */
        os->lastpts = os->lastdts = os->granule - packet_size *
                                    ogg_page_packets(os);
    if (os->flags & OGG_FLAG_EOS && os->segp == os->nsegs &&
        spxp->final_packet_duration)
        /* final packet */
        os->pduration = spxp->final_packet_duration;
    else
        os->pduration = packet_size;

    return 0;
}

const struct ogg_codec ff_speex_codec = {
    .magic = "Speex   ",
    .magicsize = 8,
    .header = speex_header,
    .packet = speex_packet
};<|MERGE_RESOLUTION|>--- conflicted
+++ resolved
@@ -59,17 +59,8 @@
         st->codec->sample_rate = AV_RL32(p + 36);
         st->codec->channels = AV_RL32(p + 48);
 
-<<<<<<< HEAD
-        /* We treat the whole Speex packet as a single frame everywhere Speex
-           is handled in FFmpeg.  This avoids the complexities of splitting
-           and joining individual Speex frames, which are not always
-           byte-aligned. */
-        st->codec->frame_size = AV_RL32(p + 56);
-        frames_per_packet     = AV_RL32(p + 64);
-=======
         spxp->packet_size  = AV_RL32(p + 56);
         frames_per_packet  = AV_RL32(p + 64);
->>>>>>> 65d3176a
         if (frames_per_packet)
             spxp->packet_size *= frames_per_packet;
 
