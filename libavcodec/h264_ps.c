--- conflicted
+++ resolved
@@ -251,15 +251,10 @@
             return -1;
         }
     }
-<<<<<<< HEAD
-    if(get_bits_left(&s->gb) < 0){
-        av_log(h->s.avctx, AV_LOG_ERROR, "Overread VUI by %d bits\n", -get_bits_left(&s->gb));
-        return -1;
-=======
+
     if (get_bits_left(&s->gb) < 0) {
         av_log(h->s.avctx, AV_LOG_ERROR, "Overread VUI by %d bits\n", -get_bits_left(&s->gb));
         return AVERROR_INVALIDDATA;
->>>>>>> 972880f5
     }
 
     return 0;
